{
  "private": true,
  "license": "MIT",
  "scripts": {
    "test": "jest",
    "test:watch": "jest --watch",
    "postinstall": "lerna bootstrap --no-ci",
    "prebuild": "node tools/buildStylesheets.js",
    "build": "lerna run build",
    "start": "node webpack-dev-server.js",
    "eslint": "eslint --ext js,ts,tsx --max-warnings 0 -f codeframe --cache --color packages/react-data-grid/src packages/react-data-grid-addons/src tests examples",
    "eslint:fix": "npm run eslint -- --fix",
    "web": "cd website && npm run start"
  },
  "devDependencies": {
    "@babel/core": "^7.6.2",
    "@babel/plugin-proposal-class-properties": "^7.5.0",
    "@babel/plugin-transform-runtime": "^7.6.2",
    "@babel/preset-env": "^7.6.2",
    "@babel/preset-react": "^7.0.0",
    "@babel/runtime": "^7.6.2",
    "@testing-library/react": "^9.2.0",
    "@types/classnames": "^2.2.9",
    "@types/enzyme": "^3.10.1",
    "@types/jest": "^24.0.18",
    "@types/react": "^16.9.4",
    "@types/react-dom": "^16.9.1",
    "@types/react-is": "^16.7.1",
    "@types/shallowequal": "^1.1.1",
    "@typescript-eslint/eslint-plugin": "^2.3.2",
    "@typescript-eslint/parser": "^2.3.2",
    "babel-loader": "^8.0.6",
    "clean-css": "^4.2.1",
    "css-loader": "^3.2.0",
    "enzyme": "^3.10.0",
    "enzyme-adapter-react-16": "^1.14.0",
    "eslint": "^6.5.1",
    "eslint-plugin-react": "^7.15.1",
    "eslint-plugin-react-hooks": "^2.1.1",
    "eslint-plugin-sonarjs": "^0.4.0",
    "faker": "^4.1.0",
    "immutability-helper": "^3.0.1",
    "immutable": "^3.8.2",
    "jest": "^24.9.0",
    "lerna": "^3.15.0",
    "less": "^3.10.3",
    "less-loader": "^5.0.0",
    "markdown": "^0.5.0",
<<<<<<< HEAD
    "node-dir": "^0.1.12",
    "react": "^16.10.1",
=======
    "react": "^16.8.6",
>>>>>>> 46898772
    "react-contextmenu": "^2.10.0",
    "react-data-grid": "file:packages/react-data-grid",
    "react-data-grid-addons": "file:packages/react-data-grid-addons",
    "react-dnd-test-backend": "^2.6.0",
<<<<<<< HEAD
    "react-docgen": "^2.21.0",
    "react-dom": "^16.10.1",
    "react-router-dom": "^5.1.2",
    "recharts": "^1.7.1",
    "source-map-loader": "^0.2.4",
    "style-loader": "^1.0.0",
    "terser-webpack-plugin": "^2.1.2",
    "ts-jest": "^24.1.0",
    "typescript": "^3.6.3",
    "webpack": "^4.41.0",
    "webpack-dev-server": "^3.8.1"
=======
    "react-dom": "^16.8.6",
    "react-router-dom": "^5.0.1",
    "recharts": "^1.6.2",
    "style-loader": "^0.23.1",
    "terser-webpack-plugin": "^1.3.0",
    "ts-jest": "^24.0.1",
    "typescript": "^3.5.2",
    "webpack": "^4.35.3",
    "webpack-dev-server": "^3.7.2"
>>>>>>> 46898772
  }
}<|MERGE_RESOLUTION|>--- conflicted
+++ resolved
@@ -46,18 +46,11 @@
     "less": "^3.10.3",
     "less-loader": "^5.0.0",
     "markdown": "^0.5.0",
-<<<<<<< HEAD
-    "node-dir": "^0.1.12",
     "react": "^16.10.1",
-=======
-    "react": "^16.8.6",
->>>>>>> 46898772
     "react-contextmenu": "^2.10.0",
     "react-data-grid": "file:packages/react-data-grid",
     "react-data-grid-addons": "file:packages/react-data-grid-addons",
     "react-dnd-test-backend": "^2.6.0",
-<<<<<<< HEAD
-    "react-docgen": "^2.21.0",
     "react-dom": "^16.10.1",
     "react-router-dom": "^5.1.2",
     "recharts": "^1.7.1",
@@ -68,16 +61,5 @@
     "typescript": "^3.6.3",
     "webpack": "^4.41.0",
     "webpack-dev-server": "^3.8.1"
-=======
-    "react-dom": "^16.8.6",
-    "react-router-dom": "^5.0.1",
-    "recharts": "^1.6.2",
-    "style-loader": "^0.23.1",
-    "terser-webpack-plugin": "^1.3.0",
-    "ts-jest": "^24.0.1",
-    "typescript": "^3.5.2",
-    "webpack": "^4.35.3",
-    "webpack-dev-server": "^3.7.2"
->>>>>>> 46898772
   }
 }