import { forwardRef, useState, useRef, useImperativeHandle, useCallback, useMemo } from 'react';
import type { Key, RefAttributes } from 'react';
import { flushSync } from 'react-dom';
import clsx from 'clsx';

import {
  rootClassname,
  viewportDraggingClassname,
  focusSinkClassname,
  rowSelected,
  rowSelectedWithFrozenCell
} from './style';
import {
  useLayoutEffect,
  useGridDimensions,
  useCalculatedColumns,
  useViewportColumns,
  useViewportRows,
  useLatestFunc,
  RowSelectionChangeProvider
} from './hooks';
import HeaderRow from './HeaderRow';
import { defaultRowRenderer } from './Row';
import GroupRowRenderer from './GroupRow';
import SummaryRow from './SummaryRow';
import EditCell from './EditCell';
import DragHandle from './DragHandle';
import { default as defaultSortStatus } from './sortStatus';
import { checkboxFormatter as defaultCheckboxFormatter } from './formatters';
import {
  DataGridDefaultComponentsProvider,
  useDefaultComponents
} from './DataGridDefaultComponentsProvider';
import {
  assertIsValidKeyGetter,
  getNextSelectedCellPosition,
  isSelectedCellEditable,
  canExitGrid,
  isCtrlKeyHeldDown,
  isDefaultCellInput,
  getColSpan,
  sign,
  abs,
  getSelectedCellColSpan,
  renderMeasuringCells,
  scrollIntoView
} from './utils';

import type {
  CalculatedColumn,
  Column,
  Position,
  RowsChangeData,
  SelectRowEvent,
  FillEvent,
  CopyEvent,
  PasteEvent,
  CellNavigationMode,
  SortColumn,
  RowHeightArgs,
  Maybe,
  Renderers,
  Direction
} from './types';

export interface SelectCellState extends Position {
  readonly mode: 'SELECT';
}

interface EditCellState<R> extends Position {
  readonly mode: 'EDIT';
  readonly row: R;
  readonly originalRow: R;
}

type DefaultColumnOptions<R, SR> = Pick<
  Column<R, SR>,
  'formatter' | 'width' | 'minWidth' | 'maxWidth' | 'resizable' | 'sortable'
>;

const initialPosition: SelectCellState = {
  idx: -1,
  rowIdx: -2,
  mode: 'SELECT'
};

export interface DataGridHandle {
  element: HTMLDivElement | null;
  scrollToColumn: (colIdx: number) => void;
  scrollToRow: (rowIdx: number) => void;
  selectCell: (position: Position, enableEditor?: Maybe<boolean>) => void;
}

type SharedDivProps = Pick<
  React.HTMLAttributes<HTMLDivElement>,
  'aria-label' | 'aria-labelledby' | 'aria-describedby' | 'className' | 'style'
>;

export interface DataGridProps<R, SR = unknown, K extends Key = Key> extends SharedDivProps {
  /**
   * Grid and data Props
   */
  /** An array of objects representing each column on the grid */
  columns: readonly Column<R, SR>[];
  /** A function called for each rendered row that should return a plain key/value pair object */
  rows: readonly R[];
  /**
   * Rows to be pinned at the top of the rows view for summary, the vertical scroll bar will not scroll these rows.
   */
  topSummaryRows?: Maybe<readonly SR[]>;
  /**
   * Rows to be pinned at the bottom of the rows view for summary, the vertical scroll bar will not scroll these rows.
   */
  bottomSummaryRows?: Maybe<readonly SR[]>;
  /** The getter should return a unique key for each row */
  rowKeyGetter?: Maybe<(row: R) => K>;
  onRowsChange?: Maybe<(rows: R[], data: RowsChangeData<R, SR>) => void>;

  /**
   * Dimensions props
   */
  /**
   * The height of each row in pixels
   * @default 35
   */
  rowHeight?: Maybe<number | ((args: RowHeightArgs<R>) => number)>;
  /**
   * The height of the header row in pixels
   * @default 35
   */
  headerRowHeight?: Maybe<number>;
  /**
   * The height of each summary row in pixels
   * @default 35
   */
  summaryRowHeight?: Maybe<number>;

  /**
   * Feature props
   */
  /** Set of selected row keys */
  selectedRows?: Maybe<ReadonlySet<K>>;
  /** Function called whenever row selection is changed */
  onSelectedRowsChange?: Maybe<(selectedRows: Set<K>) => void>;
  /** Used for multi column sorting */
  sortColumns?: Maybe<readonly SortColumn[]>;
  onSortColumnsChange?: Maybe<(sortColumns: SortColumn[]) => void>;
  defaultColumnOptions?: Maybe<DefaultColumnOptions<R, SR>>;
  groupBy?: Maybe<readonly string[]>;
  rowGrouper?: Maybe<(rows: readonly R[], columnKey: string) => Record<string, readonly R[]>>;
  expandedGroupIds?: Maybe<ReadonlySet<unknown>>;
  onExpandedGroupIdsChange?: Maybe<(expandedGroupIds: Set<unknown>) => void>;
  onFill?: Maybe<(event: FillEvent<R>) => R>;
  onCopy?: Maybe<(event: CopyEvent<R>) => void>;
  onPaste?: Maybe<(event: PasteEvent<R>) => R>;

  /**
   * Event props
   */
  /** Function called whenever a row is clicked */
  onRowClick?: Maybe<(row: R, column: CalculatedColumn<R, SR>) => void>;
  /** Function called whenever a row is double clicked */
  onRowDoubleClick?: Maybe<(row: R, column: CalculatedColumn<R, SR>) => void>;
  /** Called when the grid is scrolled */
  onScroll?: Maybe<(event: React.UIEvent<HTMLDivElement>) => void>;
  /** Called when a column is resized */
  onColumnResize?: Maybe<(idx: number, width: number) => void>;

  /**
   * Toggles and modes
   */
  /** @default 'NONE' */
  cellNavigationMode?: Maybe<CellNavigationMode>;
  /** @default true */
  enableVirtualization?: Maybe<boolean>;

  /**
   * Miscellaneous
   */
  renderers?: Maybe<Renderers<R, SR>>;
  rowClass?: Maybe<(row: R) => Maybe<string>>;
  /** @default 'ltr' */
  direction?: Maybe<Direction>;
  'data-testid'?: Maybe<string>;
}

/**
 * Main API Component to render a data grid of rows and columns
 *
 * @example
 *
 * <DataGrid columns={columns} rows={rows} />
 */
function DataGrid<R, SR, K extends Key>(
  props: DataGridProps<R, SR, K>,
  ref: React.Ref<DataGridHandle>
) {
  const {
    // Grid and data Props
    columns: rawColumns,
    rows: rawRows,
    topSummaryRows,
    bottomSummaryRows,
    rowKeyGetter,
    onRowsChange,
    // Dimensions props
    rowHeight: rawRowHeight,
    headerRowHeight: rawHeaderRowHeight,
    summaryRowHeight: rawSummaryRowHeight,
    // Feature props
    selectedRows,
    onSelectedRowsChange,
    sortColumns,
    onSortColumnsChange,
    defaultColumnOptions,
    groupBy: rawGroupBy,
    rowGrouper,
    expandedGroupIds,
    onExpandedGroupIdsChange,
    // Event props
    onRowClick,
    onRowDoubleClick,
    onScroll,
    onColumnResize,
    onFill,
    onCopy,
    onPaste,
    // Toggles and modes
    cellNavigationMode: rawCellNavigationMode,
    enableVirtualization: rawEnableVirtualization,
    // Miscellaneous
    renderers,
    className,
    style,
    rowClass,
    direction: rawDirection,
    // ARIA
    'aria-label': ariaLabel,
    'aria-labelledby': ariaLabelledBy,
    'aria-describedby': ariaDescribedBy,
    'data-testid': testId
  } = props;

  /**
   * defaults
   */
  const defaultComponents = useDefaultComponents<R, SR>();
  const rowHeight = rawRowHeight ?? 35;
  const headerRowHeight = rawHeaderRowHeight ?? (typeof rowHeight === 'number' ? rowHeight : 35);
  const summaryRowHeight = rawSummaryRowHeight ?? (typeof rowHeight === 'number' ? rowHeight : 35);
  const rowRenderer =
    renderers?.rowRenderer ?? defaultComponents?.rowRenderer ?? defaultRowRenderer;
  const sortStatus = renderers?.sortStatus ?? defaultComponents?.sortStatus ?? defaultSortStatus;
  const checkboxFormatter =
    renderers?.checkboxFormatter ??
    defaultComponents?.checkboxFormatter ??
    defaultCheckboxFormatter;
  const noRowsFallback = renderers?.noRowsFallback ?? defaultComponents?.noRowsFallback;
  const cellNavigationMode = rawCellNavigationMode ?? 'NONE';
  const enableVirtualization = rawEnableVirtualization ?? true;
  const direction = rawDirection ?? 'ltr';

  /**
   * states
   */
  const [scrollTop, setScrollTop] = useState(0);
  const [scrollLeft, setScrollLeft] = useState(0);
  const [resizedColumnWidths, setResizedColumnWidths] = useState(
    (): ReadonlyMap<string, number> => new Map()
  );
  const [selectedPosition, setSelectedPosition] = useState<SelectCellState | EditCellState<R>>(
    initialPosition
  );
  const [copiedCell, setCopiedCell] = useState<{ row: R; columnKey: string } | null>(null);
  const [isColumnResizing, setColumnResizing] = useState(false);
  const [isDragging, setDragging] = useState(false);
  const [draggedOverRowIdx, setOverRowIdx] = useState<number | undefined>(undefined);

  /**
   * refs
   */
  const prevSelectedPosition = useRef(selectedPosition);
  const latestDraggedOverRowIdx = useRef(draggedOverRowIdx);
  const lastSelectedRowIdx = useRef(-1);
  const rowRef = useRef<HTMLDivElement>(null);

  /**
   * computed values
   */
  const [
    gridRef,
    gridWidth,
    gridHeight,
    measuredColumnWidths,
    setMeasuredColumnWidths,
    observeMeasuringCell
  ] = useGridDimensions();
  const headerRowsCount = 1;
  const topSummaryRowsCount = topSummaryRows?.length ?? 0;
  const bottomSummaryRowsCount = bottomSummaryRows?.length ?? 0;
  const summaryRowsCount = topSummaryRowsCount + bottomSummaryRowsCount;
  const clientHeight = gridHeight - headerRowHeight - summaryRowsCount * summaryRowHeight;
  const isSelectable = selectedRows != null && onSelectedRowsChange != null;
  const isRtl = direction === 'rtl';
  const leftKey = isRtl ? 'ArrowRight' : 'ArrowLeft';
  const rightKey = isRtl ? 'ArrowLeft' : 'ArrowRight';

  const defaultGridComponents = useMemo(
    () => ({
      sortStatus,
      checkboxFormatter
    }),
    [sortStatus, checkboxFormatter]
  );

  const allRowsSelected = useMemo((): boolean => {
    // no rows to select = explicitely unchecked
    const { length } = rawRows;
    return (
      length !== 0 &&
      selectedRows != null &&
      rowKeyGetter != null &&
      selectedRows.size >= length &&
      rawRows.every((row) => selectedRows.has(rowKeyGetter(row)))
    );
  }, [rawRows, selectedRows, rowKeyGetter]);

  const {
    columns,
    colSpanColumns,
    colOverscanStartIdx,
    colOverscanEndIdx,
    templateColumns,
    layoutCssVars,
    columnMetrics,
    lastFrozenColumnIndex,
    totalFrozenColumnWidth,
    groupBy
  } = useCalculatedColumns({
    rawColumns,
    measuredColumnWidths,
    resizedColumnWidths,
    scrollLeft,
    viewportWidth: gridWidth,
    defaultColumnOptions,
    rawGroupBy: rowGrouper ? rawGroupBy : undefined,
    enableVirtualization
  });

  const {
    rowOverscanStartIdx,
    rowOverscanEndIdx,
    rows,
    rowsCount,
    totalRowHeight,
    gridTemplateRows,
    isGroupRow,
    getRowTop,
    getRowHeight,
    findRowIdx
  } = useViewportRows({
    rawRows,
    groupBy,
    rowGrouper,
    rowHeight,
    clientHeight,
    scrollTop,
    expandedGroupIds,
    enableVirtualization
  });

  const viewportColumns = useViewportColumns({
    columns,
    colSpanColumns,
    colOverscanStartIdx,
    colOverscanEndIdx,
    lastFrozenColumnIndex,
    rowOverscanStartIdx,
    rowOverscanEndIdx,
    rows,
    topSummaryRows,
    bottomSummaryRows,
    isGroupRow
  });

  const hasGroups = groupBy.length > 0 && typeof rowGrouper === 'function';
  const minColIdx = hasGroups ? -1 : 0;
  const maxColIdx = columns.length - 1;
  const minRowIdx = -1 - topSummaryRowsCount;
  const maxRowIdx = rows.length + bottomSummaryRowsCount - 1;
  const selectedCellIsWithinSelectionBounds = isCellWithinSelectionBounds(selectedPosition);
  const selectedCellIsWithinViewportBounds = isCellWithinViewportBounds(selectedPosition);

  /**
   * The identity of the wrapper function is stable so it won't break memoization
   */
  const handleColumnResizeLatest = useLatestFunc(handleColumnResize);
  const onSortColumnsChangeLatest = useLatestFunc(onSortColumnsChange);
  const onRowClickLatest = useLatestFunc(onRowClick);
  const onRowDoubleClickLatest = useLatestFunc(onRowDoubleClick);
  const selectRowLatest = useLatestFunc(selectRow);
  const selectAllRowsLatest = useLatestFunc(selectAllRows);
  const handleFormatterRowChangeLatest = useLatestFunc(updateRow);
  const selectViewportCellLatest = useLatestFunc(
    (row: R, column: CalculatedColumn<R, SR>, enableEditor: Maybe<boolean>) => {
      const rowIdx = rows.indexOf(row);
      selectCell({ rowIdx, idx: column.idx }, enableEditor);
    }
  );
  const selectGroupLatest = useLatestFunc((rowIdx: number) => {
    selectCell({ rowIdx, idx: -1 });
  });
  const selectHeaderCellLatest = useLatestFunc((idx: number) => {
    selectCell({ rowIdx: minRowIdx, idx });
  });
  const selectTopSummaryCellLatest = useLatestFunc(
    (summaryRow: SR, column: CalculatedColumn<R, SR>) => {
      const rowIdx = topSummaryRows!.indexOf(summaryRow);
      selectCell({ rowIdx: rowIdx + minRowIdx + 1, idx: column.idx });
    }
  );
  const selectBottomSummaryCellLatest = useLatestFunc(
    (summaryRow: SR, column: CalculatedColumn<R, SR>) => {
      const rowIdx = bottomSummaryRows!.indexOf(summaryRow) + rows.length;
      selectCell({ rowIdx, idx: column.idx });
    }
  );
  const toggleGroupLatest = useLatestFunc(toggleGroup);

  /**
   * effects
   */
  useLayoutEffect(() => {
    if (
      !selectedCellIsWithinSelectionBounds ||
      isSamePosition(selectedPosition, prevSelectedPosition.current)
    ) {
      prevSelectedPosition.current = selectedPosition;
      return;
    }

    prevSelectedPosition.current = selectedPosition;

    if (selectedPosition.idx === -1) {
      rowRef.current!.focus({ preventScroll: true });
      scrollIntoView(rowRef.current);
    }
  });

<<<<<<< HEAD
=======
  useLayoutEffect(() => {
    if (!isWidthInitialized || flexWidthViewportColumns.length === 0) return;

    setColumnWidths((columnWidths) => {
      const newColumnWidths = new Map(columnWidths);
      const grid = gridRef.current!;

      for (const column of flexWidthViewportColumns) {
        const measuringCell = grid.querySelector(`[data-measuring-cell-key="${column.key}"]`)!;
        // Set the actual width of the column after it is rendered
        const { width } = measuringCell.getBoundingClientRect();
        newColumnWidths.set(column.key, width);
      }

      return newColumnWidths;
    });
  }, [isWidthInitialized, flexWidthViewportColumns, gridRef]);

>>>>>>> 3ead8b4a
  useImperativeHandle(ref, () => ({
    element: gridRef.current,
    scrollToColumn,
    scrollToRow(rowIdx: number) {
      const { current } = gridRef;
      if (!current) return;
      current.scrollTo({
        top: getRowTop(rowIdx),
        behavior: 'smooth'
      });
    },
    selectCell
  }));

  /**
   * callbacks
   */
  const setDraggedOverRowIdx = useCallback((rowIdx?: number) => {
    setOverRowIdx(rowIdx);
    latestDraggedOverRowIdx.current = rowIdx;
  }, []);

  const handleColumnResizeEnd = useCallback(() => {
    setColumnResizing(false);
  }, []);

  /**
   * event handlers
   */
<<<<<<< HEAD
=======
  function handleColumnResize(column: CalculatedColumn<R, SR>, width: number | 'max-content') {
    const { style } = gridRef.current!;
    const newTemplateColumns = [...templateColumns];
    newTemplateColumns[column.idx] = width === 'max-content' ? width : `${width}px`;
    style.gridTemplateColumns = newTemplateColumns.join(' ');

    const measuringCell = gridRef.current!.querySelector(
      `[data-measuring-cell-key="${column.key}"]`
    )!;
    const measuredWidth = measuringCell.getBoundingClientRect().width;
    const measuredWidthPx = `${measuredWidth}px`;

    // Immediately update `grid-template-columns` to prevent the column from jumping to its min/max allowed width.
    // Only measuring cells have the min/max width set for proper colSpan support,
    // which is why other cells may render at the previously set width, beyond the min/max.
    // An alternative for the above would be to use flushSync.
    // We also have to reset `max-content` so it doesn't remain stuck on `max-content`.
    if (newTemplateColumns[column.idx] !== measuredWidthPx) {
      newTemplateColumns[column.idx] = measuredWidthPx;
      style.gridTemplateColumns = newTemplateColumns.join(' ');
    }

    if (columnWidths.get(column.key) === measuredWidth) return;

    const newColumnWidths = new Map(columnWidths);
    newColumnWidths.set(column.key, measuredWidth);
    setColumnWidths(newColumnWidths);

    onColumnResize?.(column.idx, measuredWidth);
  }

>>>>>>> 3ead8b4a
  function selectRow({ row, checked, isShiftClick }: SelectRowEvent<R>) {
    if (!onSelectedRowsChange) return;

    assertIsValidKeyGetter<R, K>(rowKeyGetter);
    const newSelectedRows = new Set(selectedRows);
    if (isGroupRow(row)) {
      for (const childRow of row.childRows) {
        const rowKey = rowKeyGetter(childRow);
        if (checked) {
          newSelectedRows.add(rowKey);
        } else {
          newSelectedRows.delete(rowKey);
        }
      }
      onSelectedRowsChange(newSelectedRows);
      return;
    }

    const rowKey = rowKeyGetter(row);
    if (checked) {
      newSelectedRows.add(rowKey);
      const previousRowIdx = lastSelectedRowIdx.current;
      const rowIdx = rows.indexOf(row);
      lastSelectedRowIdx.current = rowIdx;
      if (isShiftClick && previousRowIdx !== -1 && previousRowIdx !== rowIdx) {
        const step = sign(rowIdx - previousRowIdx);
        for (let i = previousRowIdx + step; i !== rowIdx; i += step) {
          const row = rows[i];
          if (isGroupRow(row)) continue;
          newSelectedRows.add(rowKeyGetter(row));
        }
      }
    } else {
      newSelectedRows.delete(rowKey);
      lastSelectedRowIdx.current = -1;
    }

    onSelectedRowsChange(newSelectedRows);
  }

  function selectAllRows(checked: boolean) {
    if (!onSelectedRowsChange) return;

    assertIsValidKeyGetter<R, K>(rowKeyGetter);
    const newSelectedRows = new Set(selectedRows);

    for (const row of rawRows) {
      const rowKey = rowKeyGetter(row);
      if (checked) {
        newSelectedRows.add(rowKey);
      } else {
        newSelectedRows.delete(rowKey);
      }
    }

    onSelectedRowsChange(newSelectedRows);
  }

  function toggleGroup(expandedGroupId: unknown) {
    if (!onExpandedGroupIdsChange) return;
    const newExpandedGroupIds = new Set(expandedGroupIds);
    if (newExpandedGroupIds.has(expandedGroupId)) {
      newExpandedGroupIds.delete(expandedGroupId);
    } else {
      newExpandedGroupIds.add(expandedGroupId);
    }
    onExpandedGroupIdsChange(newExpandedGroupIds);
  }

  function handleKeyDown(event: React.KeyboardEvent<HTMLDivElement>) {
    if (!(event.target instanceof Element)) return;
    const isCellEvent = event.target.closest('.rdg-cell') !== null;
    const isRowEvent = hasGroups && event.target === rowRef.current;
    if (!isCellEvent && !isRowEvent) return;

    const { key, keyCode } = event;
    const { rowIdx } = selectedPosition;

    if (
      selectedCellIsWithinViewportBounds &&
      (onPaste != null || onCopy != null) &&
      isCtrlKeyHeldDown(event) &&
      !isGroupRow(rows[rowIdx]) &&
      selectedPosition.mode === 'SELECT'
    ) {
      // event.key may differ by keyboard input language, so we use event.keyCode instead
      // event.nativeEvent.code cannot be used either as it would break copy/paste for the DVORAK layout
      const cKey = 67;
      const vKey = 86;
      if (keyCode === cKey) {
        handleCopy();
        return;
      }
      if (keyCode === vKey) {
        handlePaste();
        return;
      }
    }

    if (isRowIdxWithinViewportBounds(rowIdx)) {
      const row = rows[rowIdx];

      if (
        isGroupRow(row) &&
        selectedPosition.idx === -1 &&
        // Collapse the current group row if it is focused and is in expanded state
        ((key === leftKey && row.isExpanded) ||
          // Expand the current group row if it is focused and is in collapsed state
          (key === rightKey && !row.isExpanded))
      ) {
        event.preventDefault(); // Prevents scrolling
        toggleGroup(row.id);
        return;
      }
    }

    switch (event.key) {
      case 'Escape':
        setCopiedCell(null);
        return;
      case 'ArrowUp':
      case 'ArrowDown':
      case 'ArrowLeft':
      case 'ArrowRight':
      case 'Tab':
      case 'Home':
      case 'End':
      case 'PageUp':
      case 'PageDown':
        navigate(event);
        break;
      default:
        handleCellInput(event);
        break;
    }
  }

  function handleScroll(event: React.UIEvent<HTMLDivElement>) {
    const { scrollTop, scrollLeft } = event.currentTarget;
    flushSync(() => {
      setScrollTop(scrollTop);
      // scrollLeft is nagative when direction is rtl
      setScrollLeft(abs(scrollLeft));
    });
    onScroll?.(event);
  }

  function handleColumnResize(column: CalculatedColumn<R, SR>, width: number | 'max-content') {
    const { key, idx } = column;

    if (width === 'max-content') {
      flushSync(() => {
        setMeasuredColumnWidths((measuredColumnWidths) => {
          const newMeasuredColumnWidths = new Map(measuredColumnWidths);
          for (const column of viewportColumns) {
            newMeasuredColumnWidths.delete(column.key);
          }
          return newMeasuredColumnWidths;
        });
        setAutoResizeColumn(column);
      });
      const measuringCell = gridRef.current!.querySelector(`[data-measuring-cell-key="${key}"]`)!;
      const { width } = measuringCell.getBoundingClientRect();
      setResizedColumnWidths((resizedColumnWidths) => {
        const newResizedColumnWidths = new Map(resizedColumnWidths);
        newResizedColumnWidths.set(key, width);
        return newResizedColumnWidths;
      });
      setAutoResizeColumn(null);

      return;
    }

    flushSync(() => {
      setColumnResizing(true);
      setResizedColumnWidths((resizedColumnWidths) => {
        const newResizedColumnWidths = new Map(resizedColumnWidths);
        newResizedColumnWidths.set(key, width);
        return newResizedColumnWidths;
      });
    });

    onColumnResize?.(idx, width);
  }

  function getRawRowIdx(rowIdx: number) {
    return hasGroups ? rawRows.indexOf(rows[rowIdx] as R) : rowIdx;
  }

  function updateRow(column: CalculatedColumn<R, SR>, rowIdx: number, row: R) {
    if (typeof onRowsChange !== 'function') return;
    const rawRowIdx = getRawRowIdx(rowIdx);
    if (row === rawRows[rawRowIdx]) return;
    const updatedRows = [...rawRows];
    updatedRows[rawRowIdx] = row;
    onRowsChange(updatedRows, {
      indexes: [rawRowIdx],
      column
    });
  }

  function commitEditorChanges() {
    if (selectedPosition.mode !== 'EDIT') return;
    updateRow(columns[selectedPosition.idx], selectedPosition.rowIdx, selectedPosition.row);
  }

  function handleCopy() {
    const { idx, rowIdx } = selectedPosition;
    const sourceRow = rawRows[getRawRowIdx(rowIdx)];
    const sourceColumnKey = columns[idx].key;
    setCopiedCell({ row: sourceRow, columnKey: sourceColumnKey });
    onCopy?.({ sourceRow, sourceColumnKey });
  }

  function handlePaste() {
    if (!onPaste || !onRowsChange || copiedCell === null || !isCellEditable(selectedPosition)) {
      return;
    }

    const { idx, rowIdx } = selectedPosition;
    const targetColumn = columns[idx];
    const targetRow = rawRows[getRawRowIdx(rowIdx)];

    const updatedTargetRow = onPaste({
      sourceRow: copiedCell.row,
      sourceColumnKey: copiedCell.columnKey,
      targetRow,
      targetColumnKey: targetColumn.key
    });

    updateRow(targetColumn, rowIdx, updatedTargetRow);
  }

  function handleCellInput(event: React.KeyboardEvent<HTMLDivElement>) {
    if (!selectedCellIsWithinViewportBounds) return;
    const row = rows[selectedPosition.rowIdx];
    if (isGroupRow(row)) return;
    const { key, shiftKey } = event;

    // Select the row on Shift + Space
    if (isSelectable && shiftKey && key === ' ') {
      assertIsValidKeyGetter<R, K>(rowKeyGetter);
      const rowKey = rowKeyGetter(row);
      selectRow({ row, checked: !selectedRows.has(rowKey), isShiftClick: false });
      // do not scroll
      event.preventDefault();
      return;
    }

    const column = columns[selectedPosition.idx];
    column.editorOptions?.onCellKeyDown?.(event);
    if (event.isDefaultPrevented()) return;

    if (isCellEditable(selectedPosition) && isDefaultCellInput(event)) {
      setSelectedPosition(({ idx, rowIdx }) => ({
        idx,
        rowIdx,
        mode: 'EDIT',
        row,
        originalRow: row
      }));
    }
  }

  /**
   * utils
   */
  function isColIdxWithinSelectionBounds(idx: number) {
    return idx >= minColIdx && idx <= maxColIdx;
  }

  function isRowIdxWithinViewportBounds(rowIdx: number) {
    return rowIdx >= 0 && rowIdx < rows.length;
  }

  function isCellWithinSelectionBounds({ idx, rowIdx }: Position): boolean {
    return rowIdx >= minRowIdx && rowIdx <= maxRowIdx && isColIdxWithinSelectionBounds(idx);
  }

  function isCellWithinViewportBounds({ idx, rowIdx }: Position): boolean {
    return isRowIdxWithinViewportBounds(rowIdx) && isColIdxWithinSelectionBounds(idx);
  }

  function isCellEditable(position: Position): boolean {
    return (
      isCellWithinViewportBounds(position) &&
      isSelectedCellEditable({ columns, rows, selectedPosition: position, isGroupRow })
    );
  }

  function selectCell(position: Position, enableEditor?: Maybe<boolean>): void {
    if (!isCellWithinSelectionBounds(position)) return;
    commitEditorChanges();

    if (enableEditor && isCellEditable(position)) {
      const row = rows[position.rowIdx] as R;
      setSelectedPosition({ ...position, mode: 'EDIT', row, originalRow: row });
    } else if (isSamePosition(selectedPosition, position)) {
      // Avoid re-renders if the selected cell state is the same
      scrollIntoView(gridRef.current?.querySelector('[tabindex="0"]'));
    } else {
      setSelectedPosition({ ...position, mode: 'SELECT' });
    }
  }

  function scrollToColumn(idx: number): void {
    const { current } = gridRef;
    if (!current) return;

    if (idx > lastFrozenColumnIndex) {
      const { rowIdx } = selectedPosition;
      if (!isCellWithinSelectionBounds({ rowIdx, idx })) return;
      const { clientWidth } = current;
      const column = columns[idx];
      const { left, width } = columnMetrics.get(column)!;
      let right = left + width;

      const colSpan = getSelectedCellColSpan({
        rows,
        topSummaryRows,
        bottomSummaryRows,
        rowIdx,
        lastFrozenColumnIndex,
        column,
        isGroupRow
      });

      if (colSpan !== undefined) {
        const { left, width } = columnMetrics.get(columns[column.idx + colSpan - 1])!;
        right = left + width;
      }

      const isCellAtLeftBoundary = left < scrollLeft + totalFrozenColumnWidth;
      const isCellAtRightBoundary = right > clientWidth + scrollLeft;
      const sign = isRtl ? -1 : 1;
      if (isCellAtLeftBoundary) {
        current.scrollLeft = (left - totalFrozenColumnWidth) * sign;
      } else if (isCellAtRightBoundary) {
        current.scrollLeft = (right - clientWidth) * sign;
      }
    }
  }

  function getNextPosition(key: string, ctrlKey: boolean, shiftKey: boolean): Position {
    const { idx, rowIdx } = selectedPosition;
    const row = rows[rowIdx];
    const isRowSelected = selectedCellIsWithinSelectionBounds && idx === -1;

    // If a group row is focused, and it is collapsed, move to the parent group row (if there is one).
    if (key === leftKey && isRowSelected && isGroupRow(row) && !row.isExpanded && row.level !== 0) {
      let parentRowIdx = -1;
      for (let i = selectedPosition.rowIdx - 1; i >= 0; i--) {
        const parentRow = rows[i];
        if (isGroupRow(parentRow) && parentRow.id === row.parentId) {
          parentRowIdx = i;
          break;
        }
      }
      if (parentRowIdx !== -1) {
        return { idx, rowIdx: parentRowIdx };
      }
    }

    switch (key) {
      case 'ArrowUp':
        return { idx, rowIdx: rowIdx - 1 };
      case 'ArrowDown':
        return { idx, rowIdx: rowIdx + 1 };
      case leftKey:
        return { idx: idx - 1, rowIdx };
      case rightKey:
        return { idx: idx + 1, rowIdx };
      case 'Tab':
        return { idx: idx + (shiftKey ? -1 : 1), rowIdx };
      case 'Home':
        // If row is selected then move focus to the first row
        if (isRowSelected) return { idx, rowIdx: 0 };
        return { idx: 0, rowIdx: ctrlKey ? minRowIdx : rowIdx };
      case 'End':
        // If row is selected then move focus to the last row.
        if (isRowSelected) return { idx, rowIdx: rows.length - 1 };
        return { idx: maxColIdx, rowIdx: ctrlKey ? maxRowIdx : rowIdx };
      case 'PageUp': {
        if (selectedPosition.rowIdx === minRowIdx) return selectedPosition;
        const nextRowY = getRowTop(rowIdx) + getRowHeight(rowIdx) - clientHeight;
        return { idx, rowIdx: nextRowY > 0 ? findRowIdx(nextRowY) : 0 };
      }
      case 'PageDown': {
        if (selectedPosition.rowIdx >= rows.length) return selectedPosition;
        const nextRowY = getRowTop(rowIdx) + clientHeight;
        return { idx, rowIdx: nextRowY < totalRowHeight ? findRowIdx(nextRowY) : rows.length - 1 };
      }
      default:
        return selectedPosition;
    }
  }

  function navigate(event: React.KeyboardEvent<HTMLDivElement>) {
    const { key, shiftKey } = event;
    let mode = cellNavigationMode;
    if (key === 'Tab') {
      if (
        canExitGrid({
          shiftKey,
          cellNavigationMode,
          maxColIdx,
          minRowIdx,
          maxRowIdx,
          selectedPosition
        })
      ) {
        commitEditorChanges();
        // Allow focus to leave the grid so the next control in the tab order can be focused
        return;
      }

      mode = cellNavigationMode === 'NONE' ? 'CHANGE_ROW' : cellNavigationMode;
    }

    // Do not allow focus to leave
    event.preventDefault();

    const ctrlKey = isCtrlKeyHeldDown(event);
    const nextPosition = getNextPosition(key, ctrlKey, shiftKey);
    if (isSamePosition(selectedPosition, nextPosition)) return;

    const nextSelectedCellPosition = getNextSelectedCellPosition({
      columns,
      colSpanColumns,
      rows,
      topSummaryRows,
      bottomSummaryRows,
      minRowIdx,
      maxRowIdx,
      lastFrozenColumnIndex,
      cellNavigationMode: mode,
      currentPosition: selectedPosition,
      nextPosition,
      isCellWithinBounds: isCellWithinSelectionBounds,
      isGroupRow
    });

    selectCell(nextSelectedCellPosition);
  }

  function getDraggedOverCellIdx(currentRowIdx: number): number | undefined {
    if (draggedOverRowIdx === undefined) return;
    const { rowIdx } = selectedPosition;

    const isDraggedOver =
      rowIdx < draggedOverRowIdx
        ? rowIdx < currentRowIdx && currentRowIdx <= draggedOverRowIdx
        : rowIdx > currentRowIdx && currentRowIdx >= draggedOverRowIdx;

    return isDraggedOver ? selectedPosition.idx : undefined;
  }

  function getLayoutCssVars() {
<<<<<<< HEAD
    const newTemplateColumns = [...templateColumns];
    for (const column of viewportColumns) {
      if (column.key === autoResizeColumn?.key) {
        newTemplateColumns[column.idx] = 'max-content';
      } else if (
        column.width === 'auto' &&
        !resizedColumnWidths.has(column.key) &&
        (isColumnResizing || autoResizeColumn !== null || !measuredColumnWidths.has(column.key))
      ) {
        newTemplateColumns[column.idx] = column.width;
      }
=======
    if (flexWidthViewportColumns.length === 0) return layoutCssVars;
    const newTemplateColumns = [...templateColumns];
    for (const column of flexWidthViewportColumns) {
      newTemplateColumns[column.idx] = column.width as string;
>>>>>>> 3ead8b4a
    }

    return {
      ...layoutCssVars,
      gridTemplateColumns: newTemplateColumns.join(' ')
    };
  }

  function getDragHandle(rowIdx: number) {
    if (
      selectedPosition.rowIdx !== rowIdx ||
      selectedPosition.mode === 'EDIT' ||
      hasGroups || // drag fill is not supported when grouping is enabled
      onFill == null
    ) {
      return;
    }

    return (
      <DragHandle
        rows={rawRows}
        columns={columns}
        selectedPosition={selectedPosition}
        isCellEditable={isCellEditable}
        latestDraggedOverRowIdx={latestDraggedOverRowIdx}
        onRowsChange={onRowsChange}
        onFill={onFill}
        setDragging={setDragging}
        setDraggedOverRowIdx={setDraggedOverRowIdx}
      />
    );
  }

  function getCellEditor(rowIdx: number) {
    if (selectedPosition.rowIdx !== rowIdx || selectedPosition.mode === 'SELECT') return;

    const { idx, row } = selectedPosition;
    const column = columns[idx];
    const colSpan = getColSpan(column, lastFrozenColumnIndex, { type: 'ROW', row });

    const closeEditor = () => {
      setSelectedPosition(({ idx, rowIdx }) => ({ idx, rowIdx, mode: 'SELECT' }));
    };

    const onRowChange = (row: R, commitChanges?: boolean) => {
      if (commitChanges) {
        updateRow(column, selectedPosition.rowIdx, row);
        closeEditor();
      } else {
        setSelectedPosition((position) => ({ ...position, row }));
      }
    };

    if (rows[selectedPosition.rowIdx] !== selectedPosition.originalRow) {
      // Discard changes if rows are updated from outside
      closeEditor();
    }

    return (
      <EditCell
        key={column.key}
        column={column}
        colSpan={colSpan}
        row={row}
        onRowChange={onRowChange}
        closeEditor={closeEditor}
      />
    );
  }

  function getRowViewportColumns(rowIdx: number) {
    const selectedColumn = columns[selectedPosition.idx];
    if (
      // idx can be -1 if grouping is enabled
      // eslint-disable-next-line @typescript-eslint/no-unnecessary-condition
      selectedColumn !== undefined &&
      selectedPosition.rowIdx === rowIdx &&
      !viewportColumns.includes(selectedColumn)
    ) {
      // Add the selected column to viewport columns if the cell is not within the viewport
      return selectedPosition.idx > colOverscanEndIdx
        ? [...viewportColumns, selectedColumn]
        : [
            ...viewportColumns.slice(0, lastFrozenColumnIndex + 1),
            selectedColumn,
            ...viewportColumns.slice(lastFrozenColumnIndex + 1)
          ];
    }
    return viewportColumns;
  }

  function getViewportRows() {
    const rowElements: React.ReactNode[] = [];
    let startRowIndex = 0;

    const { idx: selectedIdx, rowIdx: selectedRowIdx } = selectedPosition;

    const startRowIdx =
      selectedCellIsWithinViewportBounds && selectedRowIdx < rowOverscanStartIdx
        ? rowOverscanStartIdx - 1
        : rowOverscanStartIdx;
    const endRowIdx =
      selectedCellIsWithinViewportBounds && selectedRowIdx > rowOverscanEndIdx
        ? rowOverscanEndIdx + 1
        : rowOverscanEndIdx;

    for (let viewportRowIdx = startRowIdx; viewportRowIdx <= endRowIdx; viewportRowIdx++) {
      const isRowOutsideViewport =
        viewportRowIdx === rowOverscanStartIdx - 1 || viewportRowIdx === rowOverscanEndIdx + 1;
      const rowIdx = isRowOutsideViewport ? selectedRowIdx : viewportRowIdx;

      let rowColumns = viewportColumns;
      const selectedColumn = columns[selectedIdx];
      // selectedIdx can be -1 if grouping is enabled
      // eslint-disable-next-line @typescript-eslint/no-unnecessary-condition
      if (selectedColumn !== undefined) {
        if (isRowOutsideViewport) {
          // if the row is outside the viewport then only render the selected cell
          rowColumns = [selectedColumn];
        } else {
          // if the row is within the viewport and cell is not, add the selected column to viewport columns
          rowColumns = getRowViewportColumns(rowIdx);
        }
      }

      const row = rows[rowIdx];
      const gridRowStart = headerRowsCount + topSummaryRowsCount + rowIdx + 1;
      if (isGroupRow(row)) {
        ({ startRowIndex } = row);
        const isGroupRowSelected =
          isSelectable && row.childRows.every((cr) => selectedRows.has(rowKeyGetter!(cr)));
        rowElements.push(
          <GroupRowRenderer
            aria-level={row.level + 1} // aria-level is 1-based
            aria-setsize={row.setSize}
            aria-posinset={row.posInSet + 1} // aria-posinset is 1-based
            aria-rowindex={headerRowsCount + topSummaryRowsCount + startRowIndex + 1} // aria-rowindex is 1 based
            aria-selected={isSelectable ? isGroupRowSelected : undefined}
            key={row.id}
            id={row.id}
            groupKey={row.groupKey}
            viewportColumns={rowColumns}
            childRows={row.childRows}
            rowIdx={rowIdx}
            row={row}
            gridRowStart={gridRowStart}
            height={getRowHeight(rowIdx)}
            level={row.level}
            isExpanded={row.isExpanded}
            selectedCellIdx={selectedRowIdx === rowIdx ? selectedIdx : undefined}
            isRowSelected={isGroupRowSelected}
            selectGroup={selectGroupLatest}
            toggleGroup={toggleGroupLatest}
          />
        );
        continue;
      }

      startRowIndex++;
      let key;
      let isRowSelected = false;
      if (typeof rowKeyGetter === 'function') {
        key = rowKeyGetter(row);
        isRowSelected = selectedRows?.has(key) ?? false;
      } else {
        key = hasGroups ? startRowIndex : rowIdx;
      }

      rowElements.push(
        rowRenderer(key, {
          // aria-rowindex is 1 based
          'aria-rowindex':
            headerRowsCount + topSummaryRowsCount + (hasGroups ? startRowIndex : rowIdx) + 1,
          'aria-selected': isSelectable ? isRowSelected : undefined,
          rowIdx,
          row,
          viewportColumns: rowColumns,
          isRowSelected,
          onRowClick: onRowClickLatest,
          onRowDoubleClick: onRowDoubleClickLatest,
          rowClass,
          gridRowStart,
          height: getRowHeight(rowIdx),
          copiedCellIdx:
            copiedCell !== null && copiedCell.row === row
              ? columns.findIndex((c) => c.key === copiedCell.columnKey)
              : undefined,

          selectedCellIdx: selectedRowIdx === rowIdx ? selectedIdx : undefined,
          draggedOverCellIdx: getDraggedOverCellIdx(rowIdx),
          setDraggedOverRowIdx: isDragging ? setDraggedOverRowIdx : undefined,
          lastFrozenColumnIndex,
          onRowChange: handleFormatterRowChangeLatest,
          selectCell: selectViewportCellLatest,
          selectedCellDragHandle: getDragHandle(rowIdx),
          selectedCellEditor: getCellEditor(rowIdx)
        })
      );
    }

    return rowElements;
  }

  // Reset the positions if the current values are no longer valid. This can happen if a column or row is removed
  if (selectedPosition.idx > maxColIdx || selectedPosition.rowIdx > maxRowIdx) {
    setSelectedPosition(initialPosition);
    setDraggedOverRowIdx(undefined);
  }

  let templateRows = `${headerRowHeight}px`;
  if (topSummaryRowsCount > 0) {
    templateRows += ` repeat(${topSummaryRowsCount}, ${summaryRowHeight}px)`;
  }
  if (rows.length > 0) {
    templateRows += gridTemplateRows;
  }
  if (bottomSummaryRowsCount > 0) {
    templateRows += ` repeat(${bottomSummaryRowsCount}, ${summaryRowHeight}px)`;
  }

  const isGroupRowFocused = selectedPosition.idx === -1 && selectedPosition.rowIdx !== -2;

  return (
    <div
      role={hasGroups ? 'treegrid' : 'grid'}
      aria-label={ariaLabel}
      aria-labelledby={ariaLabelledBy}
      aria-describedby={ariaDescribedBy}
      aria-multiselectable={isSelectable ? true : undefined}
      aria-colcount={columns.length}
      aria-rowcount={headerRowsCount + rowsCount + summaryRowsCount}
      className={clsx(
        rootClassname,
        {
          [viewportDraggingClassname]: isDragging
        },
        className
      )}
      style={
        {
          ...style,
          // set scrollPadding to correctly position non-sticky cells after scrolling
          scrollPaddingInlineStart:
            selectedPosition.idx > lastFrozenColumnIndex
              ? `${totalFrozenColumnWidth}px`
              : undefined,
          scrollPaddingBlock:
            selectedPosition.rowIdx >= 0 && selectedPosition.rowIdx < rows.length
              ? `${headerRowHeight + topSummaryRowsCount * summaryRowHeight}px ${
                  bottomSummaryRowsCount * summaryRowHeight
                }px`
              : undefined,
          gridTemplateRows: templateRows,
          '--rdg-header-row-height': `${headerRowHeight}px`,
          '--rdg-summary-row-height': `${summaryRowHeight}px`,
          '--rdg-sign': isRtl ? -1 : 1,
          ...getLayoutCssVars()
        } as unknown as React.CSSProperties
      }
      dir={direction}
      ref={gridRef}
      onScroll={handleScroll}
      onKeyDown={handleKeyDown}
      data-testid={testId}
    >
      {/* extra div is needed for row navigation in a treegrid */}
      {hasGroups && (
        <div
          ref={rowRef}
          tabIndex={isGroupRowFocused ? 0 : -1}
          className={clsx(focusSinkClassname, {
            [rowSelected]: isGroupRowFocused,
            [rowSelectedWithFrozenCell]: isGroupRowFocused && lastFrozenColumnIndex !== -1
          })}
          style={{
            gridRowStart: selectedPosition.rowIdx + 2
          }}
          onKeyDown={handleKeyDown}
        />
      )}
      <DataGridDefaultComponentsProvider value={defaultGridComponents}>
        <HeaderRow
          columns={getRowViewportColumns(-1)}
          onColumnResize={handleColumnResizeLatest}
          onColumnResizeEnd={handleColumnResizeEnd}
          allRowsSelected={allRowsSelected}
          onAllRowsSelectionChange={selectAllRowsLatest}
          sortColumns={sortColumns}
          onSortColumnsChange={onSortColumnsChangeLatest}
          lastFrozenColumnIndex={lastFrozenColumnIndex}
          selectedCellIdx={selectedPosition.rowIdx === minRowIdx ? selectedPosition.idx : undefined}
          selectCell={selectHeaderCellLatest}
          shouldFocusGrid={!selectedCellIsWithinSelectionBounds}
          direction={direction}
        />
        {rows.length === 0 && noRowsFallback ? (
          noRowsFallback
        ) : (
          <>
            {topSummaryRows?.map((row, rowIdx) => {
              const gridRowStart = headerRowsCount + rowIdx + 1;
              const summaryRowIdx = rowIdx + minRowIdx + 1;
              const isSummaryRowSelected = selectedPosition.rowIdx === summaryRowIdx;
              const top = headerRowHeight + summaryRowHeight * rowIdx;

              return (
                <SummaryRow
                  aria-rowindex={gridRowStart}
                  key={rowIdx}
                  rowIdx={rowIdx}
                  gridRowStart={gridRowStart}
                  row={row}
                  top={top}
                  bottom={undefined}
                  lastTopRowIdx={topSummaryRowsCount - 1}
                  viewportColumns={getRowViewportColumns(summaryRowIdx)}
                  lastFrozenColumnIndex={lastFrozenColumnIndex}
                  selectedCellIdx={isSummaryRowSelected ? selectedPosition.idx : undefined}
                  selectCell={selectTopSummaryCellLatest}
                />
              );
            })}
            <RowSelectionChangeProvider value={selectRowLatest}>
              {getViewportRows()}
            </RowSelectionChangeProvider>
            {bottomSummaryRows?.map((row, rowIdx) => {
              const gridRowStart = headerRowsCount + topSummaryRowsCount + rows.length + rowIdx + 1;
              const summaryRowIdx = rows.length + rowIdx;
              const isSummaryRowSelected = selectedPosition.rowIdx === summaryRowIdx;
              const top =
                clientHeight > totalRowHeight
                  ? gridHeight - summaryRowHeight * (bottomSummaryRows.length - rowIdx)
                  : undefined;
              const bottom =
                top === undefined
                  ? summaryRowHeight * (bottomSummaryRows.length - 1 - rowIdx)
                  : undefined;

              return (
                <SummaryRow
                  aria-rowindex={headerRowsCount + topSummaryRowsCount + rowsCount + rowIdx + 1}
                  key={rowIdx}
                  rowIdx={rowIdx}
                  gridRowStart={gridRowStart}
                  row={row}
                  top={top}
                  bottom={bottom}
                  lastTopRowIdx={undefined}
                  viewportColumns={getRowViewportColumns(summaryRowIdx)}
                  lastFrozenColumnIndex={lastFrozenColumnIndex}
                  selectedCellIdx={isSummaryRowSelected ? selectedPosition.idx : undefined}
                  selectCell={selectBottomSummaryCellLatest}
                />
              );
            })}
          </>
        )}

        {/* render empty cells that span only 1 column so we can safely measure column widths, regardless of colSpan */}
        {renderMeasuringCells(viewportColumns, observeMeasuringCell)}
      </DataGridDefaultComponentsProvider>
    </div>
  );
}

function isSamePosition(p1: Position, p2: Position) {
  return p1.idx === p2.idx && p1.rowIdx === p2.rowIdx;
}

export default forwardRef(DataGrid) as <R, SR = unknown, K extends Key = Key>(
  props: DataGridProps<R, SR, K> & RefAttributes<DataGridHandle>
) => JSX.Element;<|MERGE_RESOLUTION|>--- conflicted
+++ resolved
@@ -272,7 +272,6 @@
     initialPosition
   );
   const [copiedCell, setCopiedCell] = useState<{ row: R; columnKey: string } | null>(null);
-  const [isColumnResizing, setColumnResizing] = useState(false);
   const [isDragging, setDragging] = useState(false);
   const [draggedOverRowIdx, setOverRowIdx] = useState<number | undefined>(undefined);
 
@@ -287,14 +286,8 @@
   /**
    * computed values
    */
-  const [
-    gridRef,
-    gridWidth,
-    gridHeight,
-    measuredColumnWidths,
-    setMeasuredColumnWidths,
-    observeMeasuringCell
-  ] = useGridDimensions();
+  const [gridRef, gridWidth, gridHeight, measuredColumnWidths, observeMeasuringCell] =
+    useGridDimensions();
   const headerRowsCount = 1;
   const topSummaryRowsCount = topSummaryRows?.length ?? 0;
   const bottomSummaryRowsCount = bottomSummaryRows?.length ?? 0;
@@ -447,27 +440,6 @@
     }
   });
 
-<<<<<<< HEAD
-=======
-  useLayoutEffect(() => {
-    if (!isWidthInitialized || flexWidthViewportColumns.length === 0) return;
-
-    setColumnWidths((columnWidths) => {
-      const newColumnWidths = new Map(columnWidths);
-      const grid = gridRef.current!;
-
-      for (const column of flexWidthViewportColumns) {
-        const measuringCell = grid.querySelector(`[data-measuring-cell-key="${column.key}"]`)!;
-        // Set the actual width of the column after it is rendered
-        const { width } = measuringCell.getBoundingClientRect();
-        newColumnWidths.set(column.key, width);
-      }
-
-      return newColumnWidths;
-    });
-  }, [isWidthInitialized, flexWidthViewportColumns, gridRef]);
-
->>>>>>> 3ead8b4a
   useImperativeHandle(ref, () => ({
     element: gridRef.current,
     scrollToColumn,
@@ -490,15 +462,9 @@
     latestDraggedOverRowIdx.current = rowIdx;
   }, []);
 
-  const handleColumnResizeEnd = useCallback(() => {
-    setColumnResizing(false);
-  }, []);
-
   /**
    * event handlers
    */
-<<<<<<< HEAD
-=======
   function handleColumnResize(column: CalculatedColumn<R, SR>, width: number | 'max-content') {
     const { style } = gridRef.current!;
     const newTemplateColumns = [...templateColumns];
@@ -521,16 +487,15 @@
       style.gridTemplateColumns = newTemplateColumns.join(' ');
     }
 
-    if (columnWidths.get(column.key) === measuredWidth) return;
-
-    const newColumnWidths = new Map(columnWidths);
-    newColumnWidths.set(column.key, measuredWidth);
-    setColumnWidths(newColumnWidths);
+    if (resizedColumnWidths.get(column.key) === measuredWidth) return;
+
+    const newResizedColumnWidths = new Map(resizedColumnWidths);
+    newResizedColumnWidths.set(column.key, measuredWidth);
+    setResizedColumnWidths(newResizedColumnWidths);
 
     onColumnResize?.(column.idx, measuredWidth);
   }
 
->>>>>>> 3ead8b4a
   function selectRow({ row, checked, isShiftClick }: SelectRowEvent<R>) {
     if (!onSelectedRowsChange) return;
 
@@ -676,44 +641,6 @@
       setScrollLeft(abs(scrollLeft));
     });
     onScroll?.(event);
-  }
-
-  function handleColumnResize(column: CalculatedColumn<R, SR>, width: number | 'max-content') {
-    const { key, idx } = column;
-
-    if (width === 'max-content') {
-      flushSync(() => {
-        setMeasuredColumnWidths((measuredColumnWidths) => {
-          const newMeasuredColumnWidths = new Map(measuredColumnWidths);
-          for (const column of viewportColumns) {
-            newMeasuredColumnWidths.delete(column.key);
-          }
-          return newMeasuredColumnWidths;
-        });
-        setAutoResizeColumn(column);
-      });
-      const measuringCell = gridRef.current!.querySelector(`[data-measuring-cell-key="${key}"]`)!;
-      const { width } = measuringCell.getBoundingClientRect();
-      setResizedColumnWidths((resizedColumnWidths) => {
-        const newResizedColumnWidths = new Map(resizedColumnWidths);
-        newResizedColumnWidths.set(key, width);
-        return newResizedColumnWidths;
-      });
-      setAutoResizeColumn(null);
-
-      return;
-    }
-
-    flushSync(() => {
-      setColumnResizing(true);
-      setResizedColumnWidths((resizedColumnWidths) => {
-        const newResizedColumnWidths = new Map(resizedColumnWidths);
-        newResizedColumnWidths.set(key, width);
-        return newResizedColumnWidths;
-      });
-    });
-
-    onColumnResize?.(idx, width);
   }
 
   function getRawRowIdx(rowIdx: number) {
@@ -989,24 +916,9 @@
   }
 
   function getLayoutCssVars() {
-<<<<<<< HEAD
     const newTemplateColumns = [...templateColumns];
     for (const column of viewportColumns) {
-      if (column.key === autoResizeColumn?.key) {
-        newTemplateColumns[column.idx] = 'max-content';
-      } else if (
-        column.width === 'auto' &&
-        !resizedColumnWidths.has(column.key) &&
-        (isColumnResizing || autoResizeColumn !== null || !measuredColumnWidths.has(column.key))
-      ) {
-        newTemplateColumns[column.idx] = column.width;
-      }
-=======
-    if (flexWidthViewportColumns.length === 0) return layoutCssVars;
-    const newTemplateColumns = [...templateColumns];
-    for (const column of flexWidthViewportColumns) {
       newTemplateColumns[column.idx] = column.width as string;
->>>>>>> 3ead8b4a
     }
 
     return {
@@ -1291,7 +1203,6 @@
         <HeaderRow
           columns={getRowViewportColumns(-1)}
           onColumnResize={handleColumnResizeLatest}
-          onColumnResizeEnd={handleColumnResizeEnd}
           allRowsSelected={allRowsSelected}
           onAllRowsSelectionChange={selectAllRowsLatest}
           sortColumns={sortColumns}
