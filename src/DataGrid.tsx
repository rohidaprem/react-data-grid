--- conflicted
+++ resolved
@@ -654,11 +654,7 @@
   function handleFocus(event: React.FocusEvent<HTMLDivElement>) {
     // select the first header cell if the focus event is triggered by the grid
     if (event.target === event.currentTarget) {
-<<<<<<< HEAD
-      selectHeaderCell({ idx: 0, rowIdx: headerRowsCount });
-=======
       selectHeaderCell({ idx: minColIdx, rowIdx: headerRowsCount });
->>>>>>> 3abb8f3c
     }
   }
 
@@ -1192,11 +1188,7 @@
       aria-colcount={columns.length}
       aria-rowcount={ariaRowCount}
       // Scrollable containers without tabIndex are keyboard focusable in Chrome only if there is no focusable element inside
-<<<<<<< HEAD
-      // whereas they are are always focusable in Firefox. We need to set tabIndex to have a consistent behavior across browsers.
-=======
       // whereas they are always focusable in Firefox. We need to set tabIndex to have a consistent behavior across browsers.
->>>>>>> 3abb8f3c
       tabIndex={shouldFocusGrid ? 0 : -1}
       className={clsx(
         rootClassname,
