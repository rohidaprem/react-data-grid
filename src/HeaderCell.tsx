import { useRef, useState } from 'react';
import { flushSync } from 'react-dom';
import { css } from '@linaria/core';

import { useRovingTabIndex } from './hooks';
import {
  clampColumnWidth,
  getCellClassname,
  getCellStyle,
  getHeaderCellRowSpan,
  getHeaderCellStyle,
  getLeftRightKey,
  isCtrlKeyHeldDown,
  stopPropagation
} from './utils';
import type { CalculatedColumn, SortColumn } from './types';
import type { HeaderRowProps } from './HeaderRow';

const cellSortableClassname = css`
  @layer rdg.HeaderCell {
    cursor: pointer;
  }
`;

const cellResizable = css`
  @layer rdg.HeaderCell {
    touch-action: none;
  }
`;

const cellResizableClassname = `rdg-cell-resizable ${cellResizable}`;

export const resizeHandleClassname = css`
  @layer rdg.HeaderCell {
    cursor: col-resize;
    position: absolute;
    inset-block-start: 0;
    inset-inline-end: 0;
    inset-block-end: 0;
    inline-size: 10px;
  }
`;

const cellDraggableClassname = 'rdg-cell-draggable';

const cellDragging = css`
  @layer rdg.HeaderCell {
    background-color: var(--rdg-header-draggable-background-color);
  }
`;

const cellDraggingClassname = `rdg-cell-dragging ${cellDragging}`;

const cellOver = css`
  @layer rdg.HeaderCell {
    background-color: var(--rdg-header-draggable-background-color);
  }
`;

const cellOverClassname = `rdg-cell-drag-over ${cellOver}`;

const dragImageClassname = css`
  @layer rdg.HeaderCell {
    border-radius: 4px;
    width: fit-content;
    outline: 2px solid hsl(207, 100%, 50%);
    outline-offset: -2px;
  }
`;

type SharedHeaderRowProps<R, SR> = Pick<
  HeaderRowProps<R, SR, React.Key>,
  | 'sortColumns'
  | 'onSortColumnsChange'
  | 'selectCell'
  | 'onColumnResize'
  | 'onColumnResizeEnd'
  | 'direction'
  | 'onColumnsReorder'
>;

export interface HeaderCellProps<R, SR> extends SharedHeaderRowProps<R, SR> {
  column: CalculatedColumn<R, SR>;
  colSpan: number | undefined;
  rowIdx: number;
  isCellSelected: boolean;
  draggedColumnKey: string | undefined;
  setDraggedColumnKey: (draggedColumnKey: string | undefined) => void;
}

export default function HeaderCell<R, SR>({
  column,
  colSpan,
  rowIdx,
  isCellSelected,
  onColumnResize,
  onColumnResizeEnd,
  onColumnsReorder,
  sortColumns,
  onSortColumnsChange,
  selectCell,
  direction,
  draggedColumnKey,
  setDraggedColumnKey
}: HeaderCellProps<R, SR>) {
  const [isOver, setIsOver] = useState(false);
  const dragImageRef = useRef<HTMLDivElement>(null);
  const isDragging = draggedColumnKey === column.key;
  const rowSpan = getHeaderCellRowSpan(column, rowIdx);
  const { tabIndex, childTabIndex, onFocus } = useRovingTabIndex(isCellSelected);
  const sortIndex = sortColumns?.findIndex((sort) => sort.columnKey === column.key);
  const sortColumn =
    sortIndex !== undefined && sortIndex > -1 ? sortColumns![sortIndex] : undefined;
  const sortDirection = sortColumn?.direction;
  const priority = sortColumn !== undefined && sortColumns!.length > 1 ? sortIndex! + 1 : undefined;
  const ariaSort =
    sortDirection && !priority ? (sortDirection === 'ASC' ? 'ascending' : 'descending') : undefined;
  const { sortable, resizable, draggable } = column;

  const className = getCellClassname(column, column.headerCellClass, {
    [cellSortableClassname]: sortable,
    [cellResizableClassname]: resizable,
    [cellDraggableClassname]: draggable,
    [cellDraggingClassname]: isDragging,
    [cellOverClassname]: isOver
  });

  function onSort(ctrlClick: boolean) {
    if (onSortColumnsChange == null) return;
    const { sortDescendingFirst } = column;
    if (sortColumn === undefined) {
      // not currently sorted
      const nextSort: SortColumn = {
        columnKey: column.key,
        direction: sortDescendingFirst ? 'DESC' : 'ASC'
      };
      onSortColumnsChange(sortColumns && ctrlClick ? [...sortColumns, nextSort] : [nextSort]);
    } else {
      let nextSortColumn: SortColumn | undefined;
      if (
        (sortDescendingFirst === true && sortDirection === 'DESC') ||
        (sortDescendingFirst !== true && sortDirection === 'ASC')
      ) {
        nextSortColumn = {
          columnKey: column.key,
          direction: sortDirection === 'ASC' ? 'DESC' : 'ASC'
        };
      }
      if (ctrlClick) {
        const nextSortColumns = [...sortColumns!];
        if (nextSortColumn) {
          // swap direction
          nextSortColumns[sortIndex!] = nextSortColumn;
        } else {
          // remove sort
          nextSortColumns.splice(sortIndex!, 1);
        }
        onSortColumnsChange(nextSortColumns);
      } else {
        onSortColumnsChange(nextSortColumn ? [nextSortColumn] : []);
      }
    }
  }

  function onMouseDown() {
    selectCell({ idx: column.idx, rowIdx });
  }

  function onClick(event: React.MouseEvent<HTMLSpanElement>) {
    if (sortable) {
      onSort(event.ctrlKey || event.metaKey);
    }
  }

  function onKeyDown(event: React.KeyboardEvent<HTMLSpanElement>) {
    const { key } = event;
    if (sortable && (key === ' ' || key === 'Enter')) {
      // prevent scrolling
      event.preventDefault();
      onSort(event.ctrlKey || event.metaKey);
    } else if (
      resizable &&
      isCtrlKeyHeldDown(event) &&
      (key === 'ArrowLeft' || key === 'ArrowRight')
    ) {
      // prevent navigation
      // TODO: check if we can use `preventDefault` instead
      event.stopPropagation();
      const { width } = event.currentTarget.getBoundingClientRect();
      const { leftKey } = getLeftRightKey(direction);
      const offset = key === leftKey ? -10 : 10;
      const newWidth = clampColumnWidth(width + offset, column);
      if (newWidth !== width) {
        onColumnResize(column, newWidth);
      }
    }
  }

  function onDragStart(event: React.DragEvent<HTMLDivElement>) {
    // need flushSync to make sure the drag image is rendered before the drag starts
    flushSync(() => {
      setDraggedColumnKey(column.key);
    });
    event.dataTransfer.setDragImage(dragImageRef.current!, 0, 0);
    event.dataTransfer.dropEffect = 'move';
  }

  function onDragEnd() {
    setDraggedColumnKey(undefined);
  }

  function onDragOver(event: React.DragEvent<HTMLDivElement>) {
    // prevent default to allow drop
    event.preventDefault();
    event.dataTransfer.dropEffect = 'move';
  }

  function onDrop(event: React.DragEvent<HTMLDivElement>) {
    setIsOver(false);
    // prevent the browser from redirecting in some cases
    event.preventDefault();
    onColumnsReorder?.(draggedColumnKey!, column.key);
  }

  function onDragEnter(event: React.DragEvent<HTMLDivElement>) {
    if (isEventPertinent(event)) {
      setIsOver(true);
    }
  }

  function onDragLeave(event: React.DragEvent<HTMLDivElement>) {
    if (isEventPertinent(event)) {
      setIsOver(false);
    }
  }

  let dragTargetProps: React.ComponentProps<'div'> | undefined;
  let dropTargetProps: React.ComponentProps<'div'> | undefined;
  if (draggable) {
    dragTargetProps = {
      draggable: true,
      onDragStart,
      onDragEnd
    };

    if (draggedColumnKey !== undefined && draggedColumnKey !== column.key) {
      dropTargetProps = {
        onDragOver,
        onDragEnter,
        onDragLeave,
        onDrop
      };
    }
  }

  const style: React.CSSProperties = {
    ...getHeaderCellStyle(column, rowIdx, rowSpan),
    ...getCellStyle(column, colSpan)
  };

  const content = column.renderHeaderCell({
    column,
    sortDirection,
    priority,
    tabIndex: childTabIndex
  });

  return (
<<<<<<< HEAD
    <div
      role="columnheader"
      aria-colindex={column.idx + 1}
      aria-colspan={colSpan}
      aria-rowspan={rowSpan}
      aria-selected={isCellSelected}
      aria-sort={ariaSort}
      tabIndex={tabIndex}
      className={className}
      style={{
        ...getHeaderCellStyle(column, rowIdx, rowSpan),
        ...getCellStyle(column, colSpan)
      }}
      onFocus={onFocus}
      onClick={onClick}
      onKeyDown={onKeyDown}
      {...draggableProps}
    >
      {column.renderHeaderCell({
        column,
        sortDirection,
        priority,
        tabIndex: childTabIndex
      })}

      {resizable && (
        <ResizeHandle
          direction={direction}
          column={column}
          onColumnResize={onColumnResize}
          onColumnResizeEnd={onColumnResizeEnd}
        />
=======
    <>
      {isDragging && (
        <div
          ref={dragImageRef}
          style={style}
          className={getCellClassname(column, column.headerCellClass, dragImageClassname)}
        >
          {content}
        </div>
>>>>>>> 3abb8f3c
      )}
      <div
        role="columnheader"
        aria-colindex={column.idx + 1}
        aria-colspan={colSpan}
        aria-rowspan={rowSpan}
        aria-selected={isCellSelected}
        aria-sort={ariaSort}
        tabIndex={tabIndex}
        className={className}
        style={style}
        onMouseDown={onMouseDown}
        onFocus={onFocus}
        onClick={onClick}
        onKeyDown={onKeyDown}
        {...dragTargetProps}
        {...dropTargetProps}
      >
        {content}

        {resizable && (
          <ResizeHandle
            direction={direction}
            column={column}
            onColumnResize={onColumnResize}
            onColumnResizeEnd={onColumnResizeEnd}
          />
        )}
      </div>
    </>
  );
}

type ResizeHandleProps<R, SR> = Pick<
  HeaderCellProps<R, SR>,
  'direction' | 'column' | 'onColumnResize' | 'onColumnResizeEnd'
>;

function ResizeHandle<R, SR>({
  direction,
  column,
  onColumnResize,
  onColumnResizeEnd
}: ResizeHandleProps<R, SR>) {
  const resizingOffsetRef = useRef<number>(undefined);
  const isRtl = direction === 'rtl';

  function onPointerDown(event: React.PointerEvent<HTMLDivElement>) {
    if (event.pointerType === 'mouse' && event.buttons !== 1) {
      return;
    }

    // Fix column resizing on a draggable column in FF
    event.preventDefault();

    const { currentTarget, pointerId } = event;
    currentTarget.setPointerCapture(pointerId);
    const headerCell = currentTarget.parentElement!;
    const { right, left } = headerCell.getBoundingClientRect();
    resizingOffsetRef.current = isRtl ? event.clientX - left : right - event.clientX;
  }

  function onPointerMove(event: React.PointerEvent<HTMLDivElement>) {
    const offset = resizingOffsetRef.current;
    if (offset === undefined) return;
    const { width, right, left } = event.currentTarget.parentElement!.getBoundingClientRect();
    let newWidth = isRtl ? right + offset - event.clientX : event.clientX + offset - left;
    newWidth = clampColumnWidth(newWidth, column);
    if (width > 0 && newWidth !== width) {
      onColumnResize(column, newWidth);
    }
  }

  function onLostPointerCapture() {
    onColumnResizeEnd();
    resizingOffsetRef.current = undefined;
  }

  function onDoubleClick() {
    onColumnResize(column, 'max-content');
  }

  return (
    <div
      className={resizeHandleClassname}
      onClick={stopPropagation}
      onPointerDown={onPointerDown}
      onPointerMove={onPointerMove}
      // we are not using pointerup because it does not fire in some cases
      // pointer down -> alt+tab -> pointer up over another window -> pointerup event not fired
      onLostPointerCapture={onLostPointerCapture}
      onDoubleClick={onDoubleClick}
    />
  );
}

// only accept pertinent drag events:
// - ignore drag events going from the container to an element inside the container
// - ignore drag events going from an element inside the container to the container
function isEventPertinent(event: React.DragEvent) {
  const relatedTarget = event.relatedTarget as HTMLElement | null;

  return !event.currentTarget.contains(relatedTarget);
}<|MERGE_RESOLUTION|>--- conflicted
+++ resolved
@@ -266,40 +266,6 @@
   });
 
   return (
-<<<<<<< HEAD
-    <div
-      role="columnheader"
-      aria-colindex={column.idx + 1}
-      aria-colspan={colSpan}
-      aria-rowspan={rowSpan}
-      aria-selected={isCellSelected}
-      aria-sort={ariaSort}
-      tabIndex={tabIndex}
-      className={className}
-      style={{
-        ...getHeaderCellStyle(column, rowIdx, rowSpan),
-        ...getCellStyle(column, colSpan)
-      }}
-      onFocus={onFocus}
-      onClick={onClick}
-      onKeyDown={onKeyDown}
-      {...draggableProps}
-    >
-      {column.renderHeaderCell({
-        column,
-        sortDirection,
-        priority,
-        tabIndex: childTabIndex
-      })}
-
-      {resizable && (
-        <ResizeHandle
-          direction={direction}
-          column={column}
-          onColumnResize={onColumnResize}
-          onColumnResizeEnd={onColumnResizeEnd}
-        />
-=======
     <>
       {isDragging && (
         <div
@@ -309,7 +275,6 @@
         >
           {content}
         </div>
->>>>>>> 3abb8f3c
       )}
       <div
         role="columnheader"
