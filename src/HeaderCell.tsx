--- conflicted
+++ resolved
@@ -105,45 +105,6 @@
     [cellOverClassname]: isOver
   });
 
-<<<<<<< HEAD
-  function onPointerDown(event: React.PointerEvent<HTMLDivElement>) {
-    if (event.pointerType === 'mouse' && event.buttons !== 1) {
-      return;
-    }
-
-    // Fix column resizing on a draggable column in FF
-    event.preventDefault();
-
-    const { currentTarget, pointerId } = event;
-    const headerCell = currentTarget.parentElement!;
-    const { right, left } = headerCell.getBoundingClientRect();
-    const offset = isRtl ? event.clientX - left : right - event.clientX;
-    function onPointerMove(event: PointerEvent) {
-      const { width, right, left } = headerCell.getBoundingClientRect();
-      const newWidth = isRtl ? right + offset - event.clientX : event.clientX + offset - left;
-      if (width > 0 && newWidth !== width) {
-        onColumnResize(column, newWidth);
-      }
-    }
-
-    function onLostPointerCapture() {
-      currentTarget.removeEventListener('pointermove', onPointerMove);
-      currentTarget.removeEventListener('lostpointercapture', onLostPointerCapture);
-    }
-
-    currentTarget.setPointerCapture(pointerId);
-    currentTarget.addEventListener('pointermove', onPointerMove);
-    // we are not using pointerup because it does not fire in some cases
-    // pointer down -> alt+tab -> pointer up over another window -> pointerup event not fired
-    currentTarget.addEventListener('lostpointercapture', onLostPointerCapture);
-  }
-
-  function onDoubleClick() {
-    onColumnResize(column, 'max-content');
-  }
-
-=======
->>>>>>> ba6c8ea7
   function onSort(ctrlClick: boolean) {
     if (onSortColumnsChange == null) return;
     const { sortDescendingFirst } = column;
@@ -325,8 +286,7 @@
     const offset = resizingOffsetRef.current;
     if (offset === undefined) return;
     const { width, right, left } = event.currentTarget.parentElement!.getBoundingClientRect();
-    let newWidth = isRtl ? right + offset - event.clientX : event.clientX + offset - left;
-    newWidth = clampColumnWidth(newWidth, column);
+    const newWidth = isRtl ? right + offset - event.clientX : event.clientX + offset - left;
     if (width > 0 && newWidth !== width) {
       onColumnResize(column, newWidth);
     }
