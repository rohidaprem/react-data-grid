import { memo, forwardRef } from 'react';
<<<<<<< HEAD
import type { RefAttributes, CSSProperties, MouseEvent } from 'react';
=======
import type { RefAttributes } from 'react';
>>>>>>> d07fa273
import clsx from 'clsx';

import Cell from './Cell';
import { RowSelectionProvider, useLatestFunc } from './hooks';
import { getColSpan, getRowStyle } from './utils';
import { rowClassname, rowSelectedClassname } from './style';
import type { RowRendererProps } from './types';

function Row<R, SR>(
  {
    className,
    rowIdx,
    gridRowStart,
    height,
    selectedCellIdx,
    isRowSelected,
    copiedCellIdx,
    draggedOverCellIdx,
    lastFrozenColumnIndex,
    row,
    viewportColumns,
    selectedCellEditor,
    selectedCellDragHandle,
    onCellClick,
    onCellDoubleClick,
    onClick,
    onDoubleClick,
    rowClass,
    setDraggedOverRowIdx,
    onMouseEnter,
    onRowChange,
    selectCell,
    ...props
  }: RowRendererProps<R, SR>,
  ref: React.Ref<HTMLDivElement>
) {
  const handleRowChange = useLatestFunc((newRow: R) => {
    onRowChange(rowIdx, newRow);
  });

  function handleDragEnter(event: MouseEvent<HTMLDivElement>) {
    setDraggedOverRowIdx?.(rowIdx);
    onMouseEnter?.(event);
  }

  function handleClick(event: MouseEvent<HTMLDivElement>) {
    onClick?.({ row }, event);
  }

  function handleDoubleClick(event: MouseEvent<HTMLDivElement>) {
    onDoubleClick?.({ row }, event);
  }

  className = clsx(
    rowClassname,
    `rdg-row-${rowIdx % 2 === 0 ? 'even' : 'odd'}`,
    {
      [rowSelectedClassname]: selectedCellIdx === -1
    },
    rowClass?.(row),
    className
  );

  const cells = [];

  for (let index = 0; index < viewportColumns.length; index++) {
    const column = viewportColumns[index];
    const { idx } = column;
    const colSpan = getColSpan(column, lastFrozenColumnIndex, { type: 'ROW', row });
    if (colSpan !== undefined) {
      index += colSpan - 1;
    }

    const isCellSelected = selectedCellIdx === idx;

    if (isCellSelected && selectedCellEditor) {
      cells.push(selectedCellEditor);
    } else {
      cells.push(
        <Cell
          key={column.key}
          column={column}
          colSpan={colSpan}
          row={row}
          isCopied={copiedCellIdx === idx}
          isDraggedOver={draggedOverCellIdx === idx}
          isCellSelected={isCellSelected}
          dragHandle={isCellSelected ? selectedCellDragHandle : undefined}
          onClick={onCellClick}
          onDoubleClick={onCellDoubleClick}
          onRowChange={handleRowChange}
          selectCell={selectCell}
        />
      );
    }
  }

  return (
    <RowSelectionProvider value={isRowSelected}>
      <div
        role="row"
        ref={ref}
        className={className}
        onMouseEnter={handleDragEnter}
<<<<<<< HEAD
        onClick={handleClick}
        onDoubleClick={handleDoubleClick}
        style={
          {
            top,
            '--rdg-row-height': `${height}px`
          } as unknown as CSSProperties
        }
=======
        style={getRowStyle(gridRowStart, height)}
>>>>>>> d07fa273
        {...props}
      >
        {cells}
      </div>
    </RowSelectionProvider>
  );
}

export default memo(forwardRef(Row)) as <R, SR>(
  props: RowRendererProps<R, SR> & RefAttributes<HTMLDivElement>
) => JSX.Element;<|MERGE_RESOLUTION|>--- conflicted
+++ resolved
@@ -1,9 +1,5 @@
 import { memo, forwardRef } from 'react';
-<<<<<<< HEAD
-import type { RefAttributes, CSSProperties, MouseEvent } from 'react';
-=======
-import type { RefAttributes } from 'react';
->>>>>>> d07fa273
+import type { RefAttributes, MouseEvent } from 'react';
 import clsx from 'clsx';
 
 import Cell from './Cell';
@@ -108,18 +104,9 @@
         ref={ref}
         className={className}
         onMouseEnter={handleDragEnter}
-<<<<<<< HEAD
         onClick={handleClick}
         onDoubleClick={handleDoubleClick}
-        style={
-          {
-            top,
-            '--rdg-row-height': `${height}px`
-          } as unknown as CSSProperties
-        }
-=======
         style={getRowStyle(gridRowStart, height)}
->>>>>>> d07fa273
         {...props}
       >
         {cells}
