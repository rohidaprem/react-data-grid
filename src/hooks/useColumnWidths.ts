--- conflicted
+++ resolved
@@ -1,8 +1,5 @@
 import { useLayoutEffect, useState } from 'react';
-<<<<<<< HEAD
-=======
 import { flushSync } from 'react-dom';
->>>>>>> 3887ea85
 
 import type { CalculatedColumn, ResizedWidth, StateSetter } from '../types';
 import type { DataGridProps } from '../DataGrid';
@@ -32,24 +29,12 @@
   const newTemplateColumns = [...templateColumns];
   const columnsToMeasure: string[] = [];
 
-<<<<<<< HEAD
   for (const column of viewportColumns) {
     const { key, idx, width } = column;
     if (key === columnToAutoResize?.key) {
       newTemplateColumns[idx] = getColumnWidthForMeasurement(columnToAutoResize.width, column);
       columnsToMeasure.push(key);
     } else if (
-=======
-  for (const { key, idx, width } of viewportColumns) {
-    if (key === columnToAutoResize?.key) {
-      newTemplateColumns[idx] =
-        columnToAutoResize.width === 'max-content'
-          ? columnToAutoResize.width
-          : `${columnToAutoResize.width}px`;
-      columnsToMeasure.push(key);
-    } else if (
-      typeof width === 'string' &&
->>>>>>> 3887ea85
       (ignorePreviouslyMeasuredColumns || !measuredColumnWidths.has(key)) &&
       // If the column is resized by the user, we don't want to measure it again
       !resizedColumnWidths.has(key)
@@ -61,29 +46,9 @@
 
   const gridTemplateColumns = newTemplateColumns.join(' ');
 
-<<<<<<< HEAD
   useLayoutEffect(updateMeasuredAndResizedWidths);
 
   function updateMeasuredAndResizedWidths() {
-    setPreviousGridWidth(gridWidth);
-
-    if (columnsToMeasure.length > 0) {
-      setMeasuredColumnWidths((measuredColumnWidths) => {
-        const newMeasuredColumnWidths = new Map(measuredColumnWidths);
-        let hasChanges = false;
-
-        for (const key of columnsToMeasure) {
-          const measuredWidth = measureColumnWidth(gridRef, key);
-          hasChanges ||= measuredWidth !== measuredColumnWidths.get(key);
-          if (measuredWidth === undefined) {
-            newMeasuredColumnWidths.delete(key);
-          } else {
-            newMeasuredColumnWidths.set(key, measuredWidth);
-          }
-=======
-  useLayoutEffect(updateMeasuredWidths);
-
-  function updateMeasuredWidths() {
     setPreviousGridWidth(gridWidth);
     if (columnsToMeasure.length === 0) return;
 
@@ -98,68 +63,31 @@
           newMeasuredColumnWidths.delete(key);
         } else {
           newMeasuredColumnWidths.set(key, measuredWidth);
->>>>>>> 3887ea85
         }
+      }
 
-<<<<<<< HEAD
-        return hasChanges ? newMeasuredColumnWidths : measuredColumnWidths;
-      });
-    }
-
-    if (columnToAutoResize !== null) {
-      setColumnToAutoResize(null);
-      setResizedColumnWidths((resizedColumnWidths) => {
-        const resizingKey = columnToAutoResize.key;
-=======
       return hasChanges ? newMeasuredColumnWidths : measuredColumnWidths;
     });
 
     if (columnToAutoResize !== null) {
       const resizingKey = columnToAutoResize.key;
       setResizedColumnWidths((resizedColumnWidths) => {
->>>>>>> 3887ea85
         const oldWidth = resizedColumnWidths.get(resizingKey);
         const newWidth = measureColumnWidth(gridRef, resizingKey);
         if (newWidth !== undefined && oldWidth !== newWidth) {
           const newResizedColumnWidths = new Map(resizedColumnWidths);
           newResizedColumnWidths.set(resizingKey, newWidth);
-<<<<<<< HEAD
-          onColumnResize?.(viewportColumns.find((c) => c.key === resizingKey)!, newWidth);
-=======
->>>>>>> 3887ea85
           return newResizedColumnWidths;
         }
         return resizedColumnWidths;
       });
-<<<<<<< HEAD
-=======
       setColumnToAutoResize(null);
->>>>>>> 3887ea85
     }
   }
 
   function handleColumnResize(column: CalculatedColumn<R, SR>, nextWidth: ResizedWidth) {
     const { key: resizingKey } = column;
 
-<<<<<<< HEAD
-    if (columnsCanFlex) {
-      // delete measured column widths for all other flex columns so they can be recalculated
-      setMeasuredColumnWidths((measuredColumnWidths) => {
-        const newMeasuredColumnWidths = new Map(measuredColumnWidths);
-        for (const { key, width } of viewportColumns) {
-          if (resizingKey !== key && typeof width === 'string' && !resizedColumnWidths.has(key)) {
-            newMeasuredColumnWidths.delete(key);
-          }
-        }
-        return newMeasuredColumnWidths;
-      });
-    }
-
-    setColumnToAutoResize({
-      key: resizingKey,
-      width: nextWidth
-    });
-=======
     flushSync(() => {
       if (columnsCanFlex) {
         // remeasure all the columns that can flex and are not resized by the user
@@ -188,7 +116,6 @@
         onColumnResize(column, newWidth);
       }
     }
->>>>>>> 3887ea85
   }
 
   return {
