--- conflicted
+++ resolved
@@ -231,7 +231,8 @@
   noRowsFallback?: Maybe<React.ReactNode>;
 }
 
-<<<<<<< HEAD
+export type Direction = 'ltr' | 'rtl';
+
 export type RowSpanArgs<R, SR> =
   | {
       type: 'ROW';
@@ -240,9 +241,4 @@
   | {
       type: 'SUMMARY';
       row: SR;
-    };
-
-export type RowHeightArgs<R> = { type: 'ROW'; row: R } | { type: 'GROUP'; row: GroupRow<R> };
-=======
-export type Direction = 'ltr' | 'rtl';
->>>>>>> bcf84ec0
+    };