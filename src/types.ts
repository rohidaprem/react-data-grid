--- conflicted
+++ resolved
@@ -1,8 +1,10 @@
-<<<<<<< HEAD
-import type { ReactElement, MouseEvent } from 'react';
-=======
-import type { ReactElement, ComponentType, ForwardRefExoticComponent, RefAttributes } from 'react';
->>>>>>> d276e691
+import type {
+  ReactElement,
+  ComponentType,
+  ForwardRefExoticComponent,
+  RefAttributes,
+  MouseEvent
+} from 'react';
 
 export type Omit<T, K extends keyof T> = Pick<T, Exclude<keyof T, K>>;
 
